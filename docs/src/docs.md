# Molly documentation

This documentation will first introduce the main features of the package with some examples, then will give details on each component of a simulation.
There are further examples in the [Molly examples](@ref) section.
For more information on specific types or functions, see the [Molly API](@ref) section or call `?function_name` in Julia.
The [Differentiable simulation with Molly](@ref) section describes taking gradients through simulations.

Molly takes a modular approach to molecular simulation.
To run a simulation you create a [`System`](@ref) object and call [`simulate!`](@ref) on it.
The different components of the system and simulation can be used as defined by the package, or you can define your own versions.
An important principle of the package is that your custom components, particularly force functions, should be easy to define and just as performant as the built-in versions.

## Simulation basics

Let's look at the simulation of a fluid acting under the [Lennard-Jones](https://en.wikipedia.org/wiki/Lennard-Jones_potential) potential to start with.
First, we'll need some atoms with the relevant parameters defined.
```julia
using Molly

n_atoms = 100
atom_mass = 10.0u"u"
atoms = [Atom(mass=atom_mass, σ=0.3u"nm", ϵ=0.2u"kJ * mol^-1") for i in 1:n_atoms]
```
See the [Unitful.jl](https://github.com/PainterQubits/Unitful.jl) docs for more information on the unit annotations.
Molly re-exports Unitful.jl, [StaticArrays.jl](https://github.com/JuliaArrays/StaticArrays.jl) and [AtomsBase.jl](https://github.com/JuliaMolSim/AtomsBase.jl) since they are often required to run simulations.
You can use your own atom types in Molly, provided that the [`mass`](@ref) function is defined and any fields required by the interactions are present.
Next, we'll need some starting coordinates and velocities.
```julia
boundary = CubicBoundary(2.0u"nm") # Periodic boundary conditions with a 2 nm cube
coords = place_atoms(n_atoms, boundary; min_dist=0.3u"nm") # Random placement without clashing

temp = 100.0u"K"
velocities = [velocity(atom_mass, temp) for i in 1:n_atoms]
```
We store the coordinates and velocities as [static arrays](https://github.com/JuliaArrays/StaticArrays.jl) for performance.
They can be of 2 or 3 dimensions and of any number type, e.g. `Float64` or `Float32`.
Setting individual dimensions in a [`CubicBoundary`](@ref) to `Inf * u"nm"` makes the simulation have no boundary in that dimension.
You can also use a [`TriclinicBoundary`](@ref).
Simulations in 2 dimensions should use a [`RectangularBoundary`](@ref).

Now we can define our pairwise interactions, i.e. those between most or all atom pairs.
Because we have defined the relevant parameters for the atoms, we can use the built-in Lennard-Jones type.
```julia
pairwise_inters = (LennardJones(),) # Don't forget the trailing comma!
```
Finally, we can define the system and run the simulation.
We use an Andersen thermostat to keep a constant temperature, and we log the temperature and coordinates every 10 steps.
Periodic boundary conditions are automatically used with the cubic box we defined earlier.
```julia
sys = System(
    atoms=atoms,
    pairwise_inters=pairwise_inters,
    coords=coords,
    velocities=velocities,
    boundary=boundary,
    loggers=(
        temp=TemperatureLogger(10),
        coords=CoordinateLogger(10),
    ),
)

simulator = VelocityVerlet(
    dt=0.002u"ps",
    coupling=AndersenThermostat(temp, 1.0u"ps"),
)

simulate!(sys, simulator, 1_000)
```
`atoms`, `coords` and `boundary` are the minimum required properties to define a [`System`](@ref), though you would generally want to add interactions to a [`System`](@ref) to do something useful with it.

[`System`](@ref) implements the `AbstractSystem` [interface from AtomsBase.jl](https://juliamolsim.github.io/AtomsBase.jl/stable).
The functions [`masses`](@ref), [`is_on_gpu`](@ref) and [`float_type`](@ref) can be used on a [`System`](@ref).

By default the simulation is run in parallel on the [number of threads](https://docs.julialang.org/en/v1/manual/parallel-computing/#man-multithreading-1) available to Julia, but this behaviour can be changed by giving the keyword argument `n_threads` to [`simulate!`](@ref).
For example, `n_threads=1` uses no parallelization.

The values stored by the loggers can be accessed using `values`, e.g. `values(sys.loggers.coords)`.
An animation of the stored coordinates can be saved by using [`visualize`](@ref), which is available when [GLMakie.jl](https://github.com/JuliaPlots/Makie.jl) is imported.
```julia
using GLMakie
visualize(sys.loggers.coords, boundary, "sim_lj.mp4")
```
![LJ simulation](images/sim_lj.gif)

## GPU acceleration

To run simulations on the GPU you will need to have a CUDA-compatible device and to have [CUDA.jl](https://github.com/JuliaGPU/CUDA.jl) installed.
Simulation setup is similar to above, but with the coordinates, velocities and atoms moved to the GPU.
This example also shows setting up a simulation to run with `Float32`, which gives better performance on GPUs.
Of course, you will need to determine whether this level of numerical accuracy is appropriate in your case.
The GPU code path is currently designed to work with differentiable simulation and runs slower than related software, but this is an active area of development.
```julia
using Molly
using CUDA

n_atoms = 100
atom_mass = 10.0f0u"u"
boundary = CubicBoundary(2.0f0u"nm")
temp = 100.0f0u"K"
atoms = CuArray([Atom(mass=atom_mass, σ=0.3f0u"nm", ϵ=0.2f0u"kJ * mol^-1") for i in 1:n_atoms])
coords = CuArray(place_atoms(n_atoms, boundary; min_dist=0.3u"nm"))
velocities = CuArray([velocity(atom_mass, temp) for i in 1:n_atoms])
simulator = VelocityVerlet(dt=0.002f0u"ps")

sys = System(
    atoms=atoms,
    pairwise_inters=(LennardJones(),),
    coords=coords,
    velocities=velocities,
    boundary=boundary,
    loggers=(
        temp=TemperatureLogger(typeof(1.0f0u"K"), 10),
        coords=CoordinateLogger(typeof(1.0f0u"nm"), 10),
    ),
)

simulate!(sys, simulator, 1_000)
```

## Simulating diatomic molecules

If we want to define specific interactions between atoms, for example bonds, we can do this as well.
Using the same definitions as the first example, let's set up the coordinates so that paired atoms are 1 Å apart.
```julia
coords = place_atoms(n_atoms ÷ 2, boundary; min_dist=0.3u"nm")
for i in 1:length(coords)
    push!(coords, coords[i] .+ [0.1, 0.0, 0.0]u"nm")
end

velocities = [velocity(atom_mass, temp) for i in 1:n_atoms]
```
We could have used [`place_diatomics`](@ref) instead here.
Now we can use the built-in interaction list and bond types to place harmonic bonds between paired atoms.
```julia
bonds = InteractionList2Atoms(
    collect(1:(n_atoms ÷ 2)),           # First atom indices
    collect((1 + n_atoms ÷ 2):n_atoms), # Second atom indices
    [HarmonicBond(k=300_000.0u"kJ * mol^-1 * nm^-2", r0=0.1u"nm") for i in 1:(n_atoms ÷ 2)],
)

specific_inter_lists = (bonds,)
```
This time, we are also going to use a neighbor list to speed up the Lennard Jones calculation.
We can use the built-in [`DistanceNeighborFinder`](@ref).
The arguments are a 2D array of eligible interacting pairs, the number of steps between each update and the distance cutoff to be classed as a neighbor.
Since the neighbor finder is run every 10 steps we should also use a cutoff for the interaction with a cutoff distance less than the neighbor list distance.
```julia
# All pairs apart from bonded pairs are eligible for non-bonded interactions
nb_matrix = trues(n_atoms, n_atoms)
for i in 1:(n_atoms ÷ 2)
    nb_matrix[i, i + (n_atoms ÷ 2)] = false
    nb_matrix[i + (n_atoms ÷ 2), i] = false
end

neighbor_finder = DistanceNeighborFinder(
    nb_matrix=nb_matrix,
    n_steps=10,
    dist_cutoff=1.5u"nm",
)

pairwise_inters = (LennardJones(nl_only=true, cutoff=DistanceCutoff(1.2u"nm")),)
```
Now we can simulate as before.
```julia
sys = System(
    atoms=atoms,
    pairwise_inters=pairwise_inters,
    specific_inter_lists=specific_inter_lists,
    coords=coords,
    velocities=velocities,
    boundary=boundary,
    neighbor_finder=neighbor_finder,
    loggers=(
        temp=TemperatureLogger(10),
        coords=CoordinateLogger(10),
    ),
)

simulator = VelocityVerlet(
    dt=0.002u"ps",
    coupling=AndersenThermostat(temp, 1.0u"ps"),
)
simulate!(sys, simulator, 1_000)
```
This time when we view the trajectory we can add lines to show the bonds.
```julia
visualize(
    sys.loggers.coords,
    boundary,
    "sim_diatomic.mp4";
    connections=[(i, i + (n_atoms ÷ 2)) for i in 1:(n_atoms ÷ 2)],
)
```
![Diatomic simulation](images/sim_diatomic.gif)

## Simulating gravity

Molly is geared primarily to molecular simulation, but can also be used to simulate other physical systems.
Let's set up a gravitational simulation.
This example also shows the use of `Float32`, a 2D simulation and no specified units.
```julia
atoms = [Atom(mass=1.0f0), Atom(mass=1.0f0)]
coords = [SVector(0.3f0, 0.5f0), SVector(0.7f0, 0.5f0)]
velocities = [SVector(0.0f0, 1.0f0), SVector(0.0f0, -1.0f0)]
pairwise_inters = (Gravity(nl_only=false, G=1.5f0),)
simulator = VelocityVerlet(dt=0.002f0)
boundary = RectangularBoundary(1.0f0)

sys = System(
    atoms=atoms,
    pairwise_inters=pairwise_inters,
    coords=coords,
    velocities=velocities,
    boundary=boundary,
    loggers=(coords=CoordinateLogger(Float32, 10; dims=2),),
    force_units=NoUnits,
    energy_units=NoUnits,
)

simulate!(sys, simulator, 2_000)
```
When we view the simulation we can use some extra options:
```julia
visualize(
    sys.loggers.coords,
    boundary,
    "sim_gravity.mp4";
    trails=4,
    framerate=15,
    color=[:orange, :lightgreen],
)
```
![Gravity simulation](images/sim_gravity.gif)

## Simulating a protein

The recommended way to run a macromolecular simulation is to read in a force field in [OpenMM XML format](http://docs.openmm.org/latest/userguide/application/05_creating_ffs.html) and read in a coordinate file in a format [supported by Chemfiles.jl](https://chemfiles.org/chemfiles/latest/formats.html).
Files for common force fields can be found at [OpenMM](https://github.com/openmm/openmm) and [OpenMM force fields](https://github.com/openmm/openmmforcefields).
This sets up a system in the same data structures as above and that is simulated in the same way.
Here we carry out an energy minimization, simulate with a Langevin integrator and use a [`StructureWriter`](@ref) to write the trajectory as a PDB file.
```julia
data_dir = joinpath(dirname(pathof(Molly)), "..", "data")
ff = OpenMMForceField(
    joinpath(data_dir, "force_fields", "ff99SBildn.xml"),
    joinpath(data_dir, "force_fields", "tip3p_standard.xml"),
    joinpath(data_dir, "force_fields", "his.xml"),
)

sys = System(
    joinpath(data_dir, "6mrr_equil.pdb"),
    ff;
    loggers=(
        energy=TotalEnergyLogger(10),
        writer=StructureWriter(10, "traj_6mrr_1ps.pdb", ["HOH"]),
    ),
)

minimizer = SteepestDescentMinimizer()
simulate!(sys, minimizer)

random_velocities!(sys, 298.0u"K")
simulator = Langevin(
    dt=0.001u"ps",
    temperature=300.0u"K",
    friction=1.0u"ps^-1",
)

simulate!(sys, simulator, 5_000; n_threads=Threads.nthreads())
```
You can use an implicit solvent method by giving the `implicit_solvent` keyword argument to [`System`](@ref).
The options are `"obc1"`, `"obc2"` and `"gbn2"`, corresponding to the Onufriev-Bashford-Case GBSA model with parameter set I or II and the GB-Neck2 model.
Other options include overriding the boundary dimensions in the file (`boundary`) and modifying the non-bonded interaction and neighbor list cutoff distances (`dist_cutoff` and `dist_neighbors`).

Molly also has a rudimentary parser of [Gromacs](http://www.gromacs.org) topology and coordinate files.
```julia
sys = System(
    joinpath(dirname(pathof(Molly)), "..", "data", "5XER", "gmx_coords.gro"),
    joinpath(dirname(pathof(Molly)), "..", "data", "5XER", "gmx_top_ff.top");
    loggers=(
        temp=TemperatureLogger(10),
        writer=StructureWriter(10, "traj_5XER_1ps.pdb"),
    ),
)

temp = 298.0u"K"
random_velocities!(sys, temp)
simulator = Verlet(
    dt=0.0002u"ps",
    coupling=BerendsenThermostat(temp, 1.0u"ps"),
)

simulate!(sys, simulator, 5_000)
```
Harmonic position restraints can be added to a [`System`](@ref) for equilibration using [`add_position_restraints`](@ref):
```julia
sys_res = add_position_restraints(
    sys,
    100_000.0u"kJ * mol^-1 * nm^-2";
    atom_selector=is_heavy_atom,
)
```

The OpenMM setup procedure is tested against OpenMM in terms of matching forces and energies.
However it is not thoroughly tested with respect to ligands or special residues and requires that atom names exactly match residue templates.
The Gromacs setup procedure should be considered experimental.
Currently Ewald summation methods, constraint algorithms, pressure coupling and high GPU performance are missing from the package, so Molly is not suitable for production simulations of biomolecules.

## Enhanced sampling

Molly has the [`ReplicaSystem`](@ref) struct and simulators such as [`TemperatureREMD`](@ref) to carry out replica exchange molecular dynamics (REMD).
On CPU these are run in parallel by dividing up the number of available threads.
For example to run temperature REMD on a protein with 4 replicas and attempt exchanges every 1.0 ps:
```julia
using Statistics

data_dir = joinpath(dirname(pathof(Molly)), "..", "data")
ff = OpenMMForceField(
    joinpath(data_dir, "force_fields", "ff99SBildn.xml"),
    joinpath(data_dir, "force_fields", "tip3p_standard.xml"),
    joinpath(data_dir, "force_fields", "his.xml"),
)

sys = System(joinpath(data_dir, "6mrr_equil.pdb"), ff)

minimizer = SteepestDescentMinimizer()
simulate!(sys, minimizer)

n_replicas = 4

rep_sys = ReplicaSystem(
    atoms=sys.atoms,
    atoms_data=sys.atoms_data,
    pairwise_inters=sys.pairwise_inters,
    specific_inter_lists=sys.specific_inter_lists,
    general_inters=sys.general_inters,
    n_replicas=n_replicas,
    replica_coords=[copy(sys.coords) for _ in 1:n_replicas],
    boundary=sys.boundary,
    neighbor_finder=sys.neighbor_finder,
    replica_loggers=[(temp=TemperatureLogger(10),) for _ in 1:n_replicas],
)

temps = [240.0u"K", 280.0u"K", 320.0u"K", 360.0u"K"]
dt = 0.0005u"ps"
simulators = [Langevin(dt=dt, temperature=temp, friction=1.0u"ps^-1") for temp in temps]

sim = TemperatureREMD(
    dt=dt,
    temperatures=temps,
    simulators=simulators,
    exchange_time=1.0u"ps",
)

simulate!(rep_sys, sim, 40_000; assign_velocities=true)

println(rep_sys.exchange_logger.n_attempts)
# 30

for i in 1:n_replicas
    final_temps = values(rep_sys.replicas[i].loggers.temp)[(end - 10):end]
    println(mean(final_temps))
end
# 240.1691457033836 K
# 281.3783250460198 K
# 320.44985840482974 K
# 357.710520769689 K
```

## Monte-Carlo sampling

Molly has the [`MetropolisMonteCarlo`](@ref) simulator to carry out Monte-Carlo sampling with Metropolis selection rates.
<<<<<<< HEAD
For example to perform simulated annealing on charged particles to form a crystal lattice:
=======
For example, to perform simulated annealing on charged particles to form a crystal lattice:
>>>>>>> e8cf7131
```julia
n_atoms = 100
atoms = [Atom(mass=10.0u"u", charge=1.0) for i in 1:n_atoms]
boundary = RectangularBoundary(4.0u"nm", 4.0u"nm")

coords = place_atoms(n_atoms, boundary; min_dist=0.2u"nm")
pairwise_inters = (Coulomb(),)

<<<<<<< HEAD
temp_vals = [1198.0, 798.0, 398.0, 198.0, 98.0, 8.0]u"K"
=======
temperatures = [1198.0, 798.0, 398.0, 198.0, 98.0, 8.0]u"K"
>>>>>>> e8cf7131
sys = System(
    atoms=atoms,
    pairwise_inters=pairwise_inters,
    coords=coords,
    boundary=boundary,
    loggers=(
        coords=CoordinateLogger(n_atoms, dims=n_dimensions(boundary)),
<<<<<<< HEAD
        mclogger=MonteCarloLogger(),
=======
        montecarlo=MonteCarloLogger(),
>>>>>>> e8cf7131
    ),
)

trial_args = Dict(:shift_size => 0.1u"nm")
for t in temperatures
    sim = MetropolisMonteCarlo(; 
<<<<<<< HEAD
            temperature=t,
            trial_moves=random_uniform_translation!,
            trial_args=trial_args,
        )
    
=======
        temperature=t,
        trial_moves=random_uniform_translation!,
        trial_args=trial_args,
    )

>>>>>>> e8cf7131
    simulate!(sys, sim, 10_000)
end

println(sys.loggers.montecarlo.n_accept)
# 15234

visualize(sys.loggers.coords, boundary, "sim_montecarlo.gif")
```
<<<<<<< HEAD
![Monte-Carlo Simulated Annealing](images/sim_annealing_montecarlo.gif)
`trial_moves` should be a function that takes a [`System`](@ref) as its argument and optional keyword arguments `trial_args`.
It should modify the coordinates as appropriate, accounting for any boundary conditions.
[`random_uniform_translation!`](@ref) and [`random_normal_translation!`](@ref) are provided as common trial move functions.
=======
![Monte-Carlo simulation](images/sim_montecarlo.gif)

The functions [`random_uniform_translation!`](@ref) and [`random_normal_translation!`](@ref) allow generation of trial moves, or a function can be provided by the user.
>>>>>>> e8cf7131

## Agent-based modelling

Agent-based modelling (ABM) is conceptually similar to molecular dynamics.
Julia has [Agents.jl](https://juliadynamics.github.io/Agents.jl/stable/) for ABM, but Molly can also be used to simulate arbitrary agent-based systems in continuous space.
Here we simulate a toy [SIR model](https://en.wikipedia.org/wiki/Compartmental_models_in_epidemiology#The_SIR_model) for disease spread.
This example shows how atom properties can be mutable, i.e. change during the simulation, and includes custom forces and loggers (see below for more info).
```julia
@enum Status susceptible infected recovered

# Custom atom type
mutable struct Person
    i::Int
    status::Status
    mass::Float64
    σ::Float64
    ϵ::Float64
end

# Custom PairwiseInteraction
struct SIRInteraction <: PairwiseInteraction
    nl_only::Bool
    dist_infection::Float64
    prob_infection::Float64
    prob_recovery::Float64
end

# Custom force function
function Molly.force(inter::SIRInteraction,
                        vec_ij,
                        coord_i,
                        coord_j,
                        atom_i,
                        atom_j,
                        boundary)
    if (atom_i.status == infected && atom_j.status == susceptible) ||
                (atom_i.status == susceptible && atom_j.status == infected)
        # Infect close people randomly
        r2 = sum(abs2, vec_ij)
        if r2 < inter.dist_infection^2 && rand() < inter.prob_infection
            atom_i.status = infected
            atom_j.status = infected
        end
    end
    # Workaround to obtain a self-interaction
    if atom_i.i == (atom_j.i + 1)
        # Recover randomly
        if atom_i.status == infected && rand() < inter.prob_recovery
            atom_i.status = recovered
        end
    end
    return zero(coord_i)
end

# Custom Logger
function fracs_SIR(s::System, neighbors=nothing; n_threads::Integer=Threads.nthreads())
    counts_sir = [
        count(p -> p.status == susceptible, s.atoms),
        count(p -> p.status == infected   , s.atoms),
        count(p -> p.status == recovered  , s.atoms)
    ]
    return counts_sir ./ length(s)
end

SIRLogger(n_steps) = GeneralObservableLogger(fracs_SIR, Vector{Float64}, n_steps)

temp = 1.0
boundary = RectangularBoundary(10.0)
n_steps = 1_000
n_people = 500
n_starting = 2
atoms = [Person(i, i <= n_starting ? infected : susceptible, 1.0, 0.1, 0.02) for i in 1:n_people]
coords = place_atoms(n_people, boundary; min_dist=0.1)
velocities = [velocity(1.0, temp; dims=2) for i in 1:n_people]
pairwise_inters = (
    LennardJones=LennardJones(nl_only=true),
    SIR=SIRInteraction(false, 0.5, 0.06, 0.01),
)
neighbor_finder = DistanceNeighborFinder(
    nb_matrix=trues(n_people, n_people),
    n_steps=10,
    dist_cutoff=2.0,
)
simulator = VelocityVerlet(
    dt=0.02,
    coupling=AndersenThermostat(temp, 5.0),
)

sys = System(
    atoms=atoms,
    pairwise_inters=pairwise_inters,
    coords=coords,
    velocities=velocities,
    boundary=boundary,
    neighbor_finder=neighbor_finder,
    loggers=(
        coords=CoordinateLogger(Float64, 10; dims=2),
        SIR=SIRLogger(10),
    ),
    force_units=NoUnits,
    energy_units=NoUnits,
)

simulate!(sys, simulator, n_steps)

visualize(sys.loggers.coords, boundary, "sim_agent.mp4"; markersize=0.1)
```
![Agent simulation](images/sim_agent.gif)

We can use the logger to plot the fraction of people susceptible (blue), infected (orange) and recovered (green) over the course of the simulation:

```julia
using Plots

sir_matrix = zeros(length(values(sys.loggers.SIR)), 3)
for i = 1:101
    sir_matrix[i, :] .= values(sys.loggers.SIR)[i][:]
end

plot(sir_matrix)
```

![Fraction SIR](images/fraction_sir.png)

## Units

Molly is fairly opinionated about using [Unitful.jl](https://github.com/PainterQubits/Unitful.jl) units as shown above: you don't have to use them, but it is better if you do.
Whilst you occasionally may run into friction with dimension mismatches, using units has the major advantages of catching whole classes of errors and letting you physically interpret the numbers in your system.
The performance overhead of using units is minimal.
Units are not currently compatible with differentiable simulations.

All your interaction types need to return the same units of force and energy or the simulation will not run.
By default these are `kJ * mol^-1 * nm^-1` for force and `kJ * mol^-1` for energy, but this can be changed using the `force_units` and `energy_units` arguments to [`System`](@ref).
If you need to strip units for downstream analysis, use the `ustrip` function.
It should be noted that charges are stored as dimensionless, i.e. 1.0 represents an atomic charge of +1.

## Atom types

Molly has a built-in [`Atom`](@ref) type with a few properties commonly used in molecular simulation defined.
Custom atom types can be used just as well provided that either the [`mass`](@ref) function is defined on the type or the type has a `mass` field (the fallback for the [`mass`](@ref) function).
The type should also have all fields required by the interactions.
The list of atoms passed to the [`System`](@ref) constructor should be concretely typed.

Custom atom types should generally be bits types, i.e. `isbitstype(MyAtom)` should be `true`, to work on the GPU.
Additional non-bits type data for the atoms that is not directly used when calculating the interactions can be passed to the [`System`](@ref) constructor with the `atoms_data` keyword argument.
For example the built-in [`AtomData`](@ref) type contains fields that are useful when writing trajectories such as the atom name.

## Forces and energies

Interactions define how different parts of the system interact.
The force on each particle in the system is derived from the potential corresponding to the interaction.
```math
\vec{F}_i = -\sum_j \frac{dV_{ij}(r_{ij})}{dr_{ij}}\frac{\vec{r}_{ij}}{r_{ij}}
```

In Molly there are three types of interactions:
- [`PairwiseInteraction`](@ref)s are present between all or most atom pairs, and account for example for non-bonded terms in molecular mechanics force fields.
- [`SpecificInteraction`](@ref)s are present between specific atoms, and account for example for bonded terms in molecular mechanics force fields.
- General interactions are a free-form interaction type that can access the whole system and outputs forces for all atoms. This is useful for neural network potentials, implicit solvent models and other cases that require maximum flexibility.

The available pairwise interactions are:
- [`LennardJones`](@ref)
- [`LennardJonesSoftCore`](@ref)
- [`SoftSphere`](@ref)
- [`Mie`](@ref)
- [`Coulomb`](@ref)
- [`CoulombSoftCore`](@ref)
- [`CoulombReactionField`](@ref)
- [`Gravity`](@ref)

The available specific interactions are:
- [`HarmonicPositionRestraint`](@ref) - 1 atom
- [`HarmonicBond`](@ref) - 2 atoms
- [`MorseBond`](@ref) - 2 atoms
- [`FENEBond`](@ref) - 2 atoms
- [`HarmonicAngle`](@ref) - 3 atoms
- [`CosineAngle`](@ref) - 3 atoms
- [`PeriodicTorsion`](@ref) - 4 atoms
- [`RBTorsion`](@ref) - 4 atoms

The available general interactions are:
- [`ImplicitSolventOBC`](@ref)
- [`ImplicitSolventGBN2`](@ref)

### Pairwise interactions

To define your own [`PairwiseInteraction`](@ref), first define the `struct`:
```julia
struct MyPairwiseInter <: PairwiseInteraction
    nl_only::Bool
    # Any other properties, e.g. constants for the interaction or cutoff parameters
end
```
The `nl_only` property is required and determines whether the neighbor list is used to omit distant atoms (`true`) or whether all atom pairs are always considered (`false`).
To work on the GPU the `struct` should be a bits type, i.e. `isbitstype(MyPairwiseInter)` should be `true`.

Next, you need to define the [`force`](@ref) function acting between a pair of atoms.
This has a set series of arguments.
For example:
```julia
function Molly.force(inter::MyPairwiseInter,
                        vec_ij,
                        coord_i,
                        coord_j,
                        atom_i,
                        atom_j,
                        boundary)
    # Replace this with your force calculation
    # A positive force causes the atoms to move apart
    f = 0.0

    # Obtain a vector for the force
    fdr = f * normalize(vec_ij)
    return fdr
end
```
`vec_ij` is the vector between the closest images of atoms `i` and `j` accounting for the periodic boundary conditions.
Atom properties can be accessed, e.g. `atom_i.σ`.
Typically the force function is where most computation time is spent during the simulation, so consider optimising this function if you want high performance.
An optional final argument `weight_14` is a `Bool` determining whether the atom pair is in a 1-4 bonding arrangement (i-x-x-j).
When simulating molecules, non-bonded interactions for these pairs are often weighted by a factor such as 0.5.
For interactions where this is relevant, `weight_14` can be used to apply this weighting in the interaction.

To use your custom force in a simulation, add it to the list of pairwise interactions:
```julia
pairwise_inters = (MyPairwiseInter(true),)
```
Then create a [`System`](@ref) and simulate as above.
Note that you can also use named tuples instead of tuples if you want to access interactions by name:
```julia
pairwise_inters = (MyPairwiseInter=MyPairwiseInter(true),)
```
For performance reasons it is best to [avoid containers with abstract type parameters](https://docs.julialang.org/en/v1/manual/performance-tips/#man-performance-abstract-container-1), such as `Vector{PairwiseInteraction}`.

If you wish to calculate potential energies or log the energy throughout a simulation, define the [`potential_energy`](@ref) function.
This has the same arguments as [`force`](@ref) and should return a single value corresponding to the potential energy.

### Specific interactions

To define your own [`SpecificInteraction`](@ref), first define the `struct`:
```julia
struct MySpecificInter <: SpecificInteraction
    # Properties, e.g. a bond distance corresponding to the energy minimum
end
```
Next, you need to define the [`force`](@ref) function.
The form of this will depend whether the interaction involves 1, 2, 3 or 4 atoms.
For example in the 2 atom case:
```julia
function Molly.force(inter::MySpecificInter, coords_i, coords_j, boundary)
    dr = vector(coords_i, coords_j, boundary)

    # Replace this with your force calculation
    # A positive force causes the atoms to move apart
    f = 0.0

    fdr = f * normalize(dr)
    return SpecificForce2Atoms(-fdr, fdr)
end
```
The 3 atom case would define `Molly.force(inter::MySpecificInter, coords_i, coords_j, coords_k, boundary)` and return `SpecificForce3Atoms(f1, f2, f3)`.
To use your custom force, add it to the specific interaction lists along with the atom indices:
```julia
specific_inter_lists = (
    InteractionList2Atoms(
        [1, 3],
        [2, 4],
        [MySpecificInter(), MySpecificInter()],
    ),
)
```
For 3 atom interactions use [`InteractionList3Atoms`](@ref) and pass 3 sets of indices.
If using the GPU, the inner list of indices and interactions should be moved to the GPU.
The number in the interaction list and the return type from [`force`](@ref) must match, e.g. [`InteractionList3Atoms`](@ref) must always return [`SpecificForce3Atoms`](@ref) from the corresponding [`force`](@ref) function.
If some atoms are required in the interaction for force calculation but have no force applied to them by the interaction, give a zero force vector for those atoms.
Again a [`potential_energy`](@ref) function with the same arguments can be defined.

### General interactions

To define your own general interaction, first define the `struct`:
```julia
struct MyGeneralInter
    # Properties, e.g. a neural network model
end
```
Next, you need to define the [`forces`](@ref) function (note this is different to the [`force`](@ref) function above).
```julia
function Molly.forces(inter::MyGeneralInter, sys, neighbors=nothing; n_threads=Threads.nthreads())
    # Calculate the forces on all atoms using the interaction and the system
    # The output should have the same shape as the coordinates
    # For example, a neural network might do something like this
    return inter.model(sys.coords, sys.atoms)
end
```
The neighbors calculated from the neighbor list are available in this function, but may or may not be used depending on context.
You could carry out your own neighbor finding in this function if required.
Note that this function calculates forces not accelerations; if you have a neural network that calculates accelerations you should multiply these by `masses(sys)` to get the forces according to F=ma.
A [`potential_energy`](@ref) function that takes the same arguments and returns a single value can also be defined.
To use your custom force in a simulation, add it to the list of general interactions:
```julia
general_inters = (MyGeneralInter(),)
```
`general_inters=general_inters` can be given as a keyword argument when setting up the [`System`](@ref).

## Cutoffs

The total potential energy of a system is given as a sum of the individual inter-particle potentials
```math
V(\vec{r}_1, \dotsc, \vec{r}_N) = \sum_{i<j}V_{ij}(r_{ij})
```

The forces acting on the particles are given by
```math
\vec{F}_i = -\sum_j \frac{dV_{ij}(r_{ij})}{dr_{ij}}\frac{\vec{r}_{ij}}{r_{ij}}
```

In the case of the Lennard-Jones potential, the inter-particle potential is given by
```math
V_{ij}(r_{ij}) = 4\varepsilon_{ij} \left[\left(\frac{\sigma_{ij}}{r_{ij}}\right)^{12} - \left(\frac{\sigma_{ij}}{r_{ij}}\right)^{6}\right]
```
and the forces are given by
```math
\begin{aligned}
\vec{F}_i &= 24\varepsilon_{ij} \left(2\frac{\sigma_{ij}^{12}}{r_{ij}^{13}} - \frac{\sigma_{ij}^6}{r_{ij}^{7}}\right) \frac{\vec{r}_{ij}}{r_{ij}} \\
&= \frac{24\varepsilon_{ij}}{r_{ij}^2} \left[2\left(\frac{\sigma_{ij}^{6}}{r_{ij}^{6}}\right)^2 -\left(\frac{\sigma_{ij}}{r_{ij}}\right)^{6}\right] \vec{r}_{ij}
\end{aligned}
```

As the potential, and thus also the force decreases rapidly with the distance, in almost every implementation of the Lennard-Jones force calculation there is a cutoff radius beyond which the force is set to 0.

While this is often a sensible approach, it introduces a discontinuity in the force function and it requires us to also modify the potential, as beyond the cutoff radius the force would be 0, but the derivative of the unmodified potential is not. One way to truncate the potential is to shift the potential by its cutoff value.
```math
\begin{aligned}
\vec{F}_{SP}(\vec{r}) &= \begin{cases}
\vec{F}(\vec{r}), r < r_c \\
0, r > r_c
\end{cases} \\
V_{SP}(r) &= \begin{cases}
V(r) - V(r_c), r \le r_c \\
0, r > r_c
\end{cases}
\end{aligned}
```

This way the potential function is continuous and the relation between forces and potentials is satisfied. This truncation method is called shifted potential cutoff.

Another option is to shift the force in order to make it continuous
```math
\begin{aligned}
F_{SF}(r) &= \begin{cases}
F(r) - F(r_c), r \le r_c \\
0, r > r_c
\end{cases} \\
V_{SF}(r) &= \begin{cases}
V(r) - (r-r_c) V'(r_c) - V(r_c), r \le r_c \\
0, r > r_c
\end{cases}
\end{aligned}
```
This requires a more complicated change in the potential in order to satisfy the relation between them. This method is called the shifted force cutoff. The continuity of the force is desirable as it may give better energy conservation properties as shown in [Toxvaerd 2011](http://aip.scitation.org/doi/10.1063/1.3558787).

There are also more complicated truncation methods that interpolate between the original potential and 0, but we will consider those two for the moment.

The truncation approximations that we use can significantly alter the qualitative features of the simulation as shown in many articles in the molecular dynamics literature ([Fitzner 2017](https://aip.scitation.org/doi/full/10.1063/1.4997698), [van der Spoel 2006](https://pubs.acs.org/doi/10.1021/ct0502256) and others).

Since the truncation algorithm is independent of the interaction for which is used, each compatible interaction is defined without including cutoffs.
The corresponding interaction constructor has a `cutoff` field (default [`NoCutoff`](@ref)) which is then used via dispatch to apply the chosen cutoff, e.g. `SoftSphere(cutoff=ShiftedPotentialCutoff(1.2u"nm"))`.
The available cutoffs are:
- [`NoCutoff`](@ref)
- [`DistanceCutoff`](@ref)
- [`ShiftedPotentialCutoff`](@ref)
- [`ShiftedForceCutoff`](@ref)
- [`CubicSplineCutoff`](@ref)

The following interactions can use a cutoff:
- [`LennardJones`](@ref)
- [`LennardJonesSoftCore`](@ref)
- [`SoftSphere`](@ref)
- [`Mie`](@ref)
- [`Coulomb`](@ref)
- [`CoulombSoftCore`](@ref)
In addition, [`CoulombReactionField`](@ref) and the implicit solvent models have a `dist_cutoff` argument for a cutoff distance.

## Boundaries

Molly allows the use of various periodic and infinite boundary conditions.
The available 3D boundaries are:
- [`CubicBoundary`](@ref)
- [`TriclinicBoundary`](@ref)

The available 2D boundaries are:
- [`RectangularBoundary`](@ref)

Some examples of using boundaries:
```julia
CubicBoundary(2.0u"nm"                             ) # Periodic cube with 2 nm sides
CubicBoundary(2.0u"nm"   , 2.0u"nm"   , 2.0u"nm"   ) # Periodic cube with 2 nm sides
CubicBoundary(4.0u"nm"   , 5.0u"nm"   , 6.0u"nm"   ) # Periodic cuboid
CubicBoundary(2.0u"nm"   , 2.0u"nm"   , Inf * u"nm") # Infinite boundary in z direction
CubicBoundary(Inf * u"nm", Inf * u"nm", Inf * u"nm") # Infinite boundary, no periodicity
CubicBoundary(Inf * u"nm"                          ) # Infinite boundary, no periodicity

RectangularBoundary(2.0u"nm"             ) # Periodic square
RectangularBoundary(4.0u"nm", 5.0u"nm"   ) # Periodic rectangle
RectangularBoundary(2.0u"nm", Inf * u"nm") # Infinite boundary in y direction

# Periodic triclinic from basis vectors
TriclinicBoundary(SVector(
    SVector(2.2      , 0.0      , 0.0      )u"nm",
    SVector(1.0      , 1.7320508, 0.0      )u"nm",
    SVector(1.37888  , 0.5399122, 1.0233204)u"nm",
))

# Periodic triclinic from basis vector lengths and angles α/β/γ
b = TriclinicBoundary(
    SVector(2.2, 2.0, 1.8)u"nm",
    deg2rad.(SVector(50.0, 40.0, 60.0)),
)

# Volume of bounding box
box_volume(b) # 3.8993746318188633 nm^3

# Random coordinate uniformly distributed within boundary
rand_coord(b) # SVector(2.651062310435411, 2.1702306804433973, 0.9518105403051831)u"nm"

# Wrap a coordinate back into the boundary if it is outside
wrap_coords(SVector(1.0, 1.0, 1.0)u"nm", b) # SVector(3.2, 1.0, 1.0)u"nm"
```

The [`box_center`](@ref), [`n_dimensions`](@ref), [`float_type`](@ref), [`place_atoms`](@ref) and [`place_diatomics`](@ref) functions are also available for boundaries.

The appropriate boundary to use will depend on your simulation.
For example, having different lengths in each dimension would usually only make sense in a situation where forces or restraints depended on the dimension.

## Simulators

Simulators define what type of simulation is run.
This could be anything from a simple energy minimization to complicated replica exchange MD.
The available simulators are:
- [`SteepestDescentMinimizer`](@ref)
- [`VelocityVerlet`](@ref)
- [`Verlet`](@ref)
- [`StormerVerlet`](@ref)
- [`Langevin`](@ref)
- [`LangevinSplitting`](@ref)
- [`TemperatureREMD`](@ref)
- [`HamiltonianREMD`](@ref)
- [`MetropolisMonteCarlo`](@ref)

The [`LangevinSplitting`](@ref) simulator can be used to define a variety of integrators such as velocity Verlet (splitting `"BAB"`), the Langevin implementation in [`Langevin`](@ref) (`"BAOA"`), and symplectic Euler integrators (`"AB"` and `"BA"`).

To define your own simulator, first define a `struct`:
```julia
struct MySimulator
    # Any properties, e.g. the time step or coupling methods
end
```
Then, define the function that carries out the simulation.
This example shows some of the helper functions you can use:
```julia
function Molly.simulate!(sys,
                            sim::MySimulator,
                            n_steps::Integer;
                            n_threads::Integer=Threads.nthreads())
    # Find neighbors like this
    neighbors = find_neighbors(sys, sys.neighbor_finder; n_threads=n_threads)
    run_loggers!(sys, neighbors, 0; n_threads=n_threads)

    for step_n in 1:n_steps
        # Calculate accelerations like this
        accels_t = accelerations(sys, neighbors; n_threads=n_threads)

        # Ensure coordinates stay within the simulation box like this
        sys.coords = wrap_coords.(sys.coords, (sys.boundary,))

        # Apply coupling like this
        apply_coupling!(sys, sim.coupling, sim)

        # Remove center of mass motion like this
        remove_CM_motion!(sys)

        # Apply the loggers like this
        run_loggers!(sys, neighbors, step_n; n_threads=n_threads)

        # Find new neighbors like this
        neighbors = find_neighbors(sys, sys.neighbor_finder, neighbors, step_n;
                                   n_threads=n_threads)
    end

    return sys
end
```
To use your custom simulator, give it as the second argument when calling [`simulate!`](@ref).

To define your own replica exchange simulator, first define a `struct`:
```julia
struct MyREMDSimulator
    dt # Time step
    exchange_time # Time between exchanges
    simulators # A list of simulators to use for each replica e.g. Langevin
    # Other properties of the simulation
end
```
Then define the function that carries out the exchange, [`remd_exchange!`](@ref):
```julia
<<<<<<< HEAD
function my_exchange_fun!(sys::ReplicaSystem,
                        sim::MyREMDSimulator,
                        n::Integer,
                        m::Integer;
                        n_threads::Int=Threads.nthreads(),
                        rng=Random.GLOBAL_RNG)
=======
function Molly.remd_exchange!(sys::ReplicaSystem,
                              sim::MyREMDSimulator,
                              n::Integer,
                              m::Integer;
                              n_threads::Int=Threads.nthreads(),
                              rng=Random.GLOBAL_RNG)
>>>>>>> e8cf7131
    # Attempt to exchange the replicas with index n and m
    # First define Δ for the REMD scheme
    make_exchange = Δ <= 0 || rand(rng) < exp(-Δ) # Example of Metropolis acceptance rate
    if make_exchange
        # Exchange coordinates and velocities of replicas
        # Also scale the velocities to match the temperature if required
    end

    return Δ, make_exchange
end
```

!!! tip "Correct Boltzmann constant"
    To get the correct exchange rates, the units of the Boltzmann constant must be corrected when used in the exchange function:
    ```julia
    if dimension(sys.energy_units) == u"𝐋^2 * 𝐌 * 𝐍^-1 * 𝐓^-2"
        k_b = sys.k * T(Unitful.Na)
    else
        k_b = sys.k
    end
    ```

The above function returns `Δ` which is the argument of the acceptance rate that is logged by [`ReplicaExchangeLogger`](@ref) and a boolean indicating whether the exchange was successful.

Then, define a method for the [`simulate!`](@ref) function to perform the parallel simulation.
This does any initial setup such as assigning velocities then uses [`simulate_remd!`](@ref) to run the simulation:
```julia
<<<<<<< HEAD
function simulate!(sys::ReplicaSystem,
                    sim::MyREMDSimulator,
                    n_steps::Integer;
                    rng=Random.GLOBAL_RNG,
                    n_threads::Integer=Threads.nthreads())

=======
function Molly.simulate!(sys::ReplicaSystem{D, G, T},
                         sim::MyREMDSimulator,
                         n_steps::Integer;
                         rng=Random.GLOBAL_RNG,
                         n_threads::Integer=Threads.nthreads()) where {D, G, T}
>>>>>>> e8cf7131
    # Do any initial setup if necessary

    simulate_remd!(sys, sim, n_steps; rng=rng, n_threads=n_threads)
end
```

Under the hood there are two implementations for the [`forces`](@ref) function used by [`accelerations`](@ref) and for [`potential_energy`](@ref): an in-place version geared towards CPUs and parallelism, and an out-of-place version geared towards GPUs and differentiable simulation.
You can define different versions of a simulator for in-place and out-of-place systems by dispatching on `System{D, false}` or `System{D, true}` respectively.
This also applies to coupling methods and neighbor lists.
You do not have to define two versions though: you may only intend to use the simulator one way, or the out-of-place version may be performant in all cases.

The implementation to use is guessed when you call [`System`](@ref) based on whether `coords` is a `CuArray` but can be given explicitly with the `gpu_diff_safe` keyword argument, for example if you want to run differentiable simulations on the CPU.
[`is_gpu_diff_safe`](@ref) will retrieve this property for a [`System`](@ref).

## Coupling

Temperature and pressure coupling allows properties to be controlled during a simulation.
The available couplers are:
- [`AndersenThermostat`](@ref)
- [`RescaleThermostat`](@ref)
- [`BerendsenThermostat`](@ref)

To define your own coupling method, first define the `struct`:
```julia
struct MyCoupler
    # Any properties, e.g. a target temperature or coupling constant
end
```
Then, define the function that implements the coupling every time step:
```julia
function apply_coupling!(sys, coupling::MyCoupler, sim)
    # Do something to the simulation, e.g. scale the velocities
    return sys
end
```
The functions [`velocity`](@ref), [`maxwell_boltzmann`](@ref) and [`temperature`](@ref) may be useful here.
To use your custom coupler, give it as the `coupling` argument to the simulator.

## Neighbor finders

Neighbor finders find close atoms periodically throughout the simulation, saving on computation time by allowing the force calculation between distant atoms to be omitted.
The available neighbor finders are:
- [`NoNeighborFinder`](@ref)
- [`CellListMapNeighborFinder`](@ref)
- [`TreeNeighborFinder`](@ref)
- [`DistanceNeighborFinder`](@ref)
- [`DistanceVecNeighborFinder`](@ref)

To define your own neighbor finder, first define the `struct`:
```julia
struct MyNeighborFinder
    nb_matrix::BitArray{2}
    matrix_14::BitArray{2}
    n_steps::Int
    # Any other properties, e.g. a distance cutoff
end
```
Examples of three useful properties are given here: a matrix indicating atom pairs eligible for non-bonded interactions, a matrix indicating atoms in a 1-4 bonding arrangement, and a value determining how many time steps occur between each evaluation of the neighbor finder.
Then, define the neighbor finding function that is called every step by the simulator:
```julia
function find_neighbors(s,
                        nf::MyNeighborFinder,
                        current_neighbors=nothing,
                        step_n::Integer=0;
                        n_threads::Integer=Threads.nthreads())
    if step_n % nf.n_steps == 0
        if isnothing(current_neighbors)
            neighbors = NeighborList()
        else
            neighbors = current_neighbors
        end
        empty!(neighbors)
        # Add to neighbors, for example
        push!(neighbors, (1, 2, false)) # atom i, atom j and whether they are in a 1-4 bonding arrangement
        return neighbors
    else
        return current_neighbors
    end
end
```
A different setup is used for the out-of-place implementation.
To use your custom neighbor finder, give it as the `neighbor_finder` argument when creating the [`System`](@ref).

## Loggers

Loggers record properties of the simulation to allow monitoring and analysis.
The available loggers are:
- [`GeneralObservableLogger`](@ref)
- [`TemperatureLogger`](@ref)
- [`CoordinateLogger`](@ref)
- [`VelocityLogger`](@ref)
- [`TotalEnergyLogger`](@ref)
- [`KineticEnergyLogger`](@ref)
- [`PotentialEnergyLogger`](@ref)
- [`ForceLogger`](@ref)
- [`StructureWriter`](@ref)
- [`TimeCorrelationLogger`](@ref)
- [`AutoCorrelationLogger`](@ref)
- [`AverageObservableLogger`](@ref)
- [`ReplicaExchangeLogger`](@ref)
- [`MonteCarloLogger`](@ref)

Many of the loggers can be initialised with just the number of steps between recorded values, e.g. `CoordinateLogger(10)`.
An optional first argument is the type of the recorded value; the above is equivalent to `CoordinateLogger(typeof(1.0u"nm"), 10)` but if the simulation did not use units then `CoordinateLogger(Float64, 10)` would be required.
If the simulation is in 2D, giving `dims=2` as a keyword argument is required for some loggers.

To define your own logger, first define the `struct`:
```julia
struct MyLogger
    n_steps::Int
    # Any other properties, e.g. an Array to record values during the trajectory
end
```
Then, define the logging function that is called every step by the simulator:
```julia
function Molly.log_property!(logger::MyLogger, sys, neighbors, step_n; n_threads=Threads.nthreads(), kwargs...)
    if step_n % logger.n_steps == 0
        # Record some property or carry out some action
    end
end
```
The use of `n_steps` is optional and is an example of how to record a property every n steps through the simulation.
To use your custom logger, add it to the named tuple of loggers given when creating the [`System`](@ref):
```julia
loggers = (mylogger=MyLogger(10),) # Don't forget the trailing comma!
```
In addition to being run at the end of each step, loggers are run before the first step, i.e. at step 0.
This means that a logger that records a value every step for a simulation with 100 steps will end up with 101 values.
Loggers are currently ignored for the purposes of taking gradients, so if a logger is used in the gradient calculation the gradients will appear to be nothing.

Many times, a logger will just record an observation to an `Array` containing a record of past observations.
For this purpose, you can use the [`GeneralObservableLogger`](@ref) construct without defining a custom logging function. Simply define your observation function as
```julia
function my_observable(sys::System, neighbors; n_threads::Integer)
    # Probe the system for some desired property
    return observation
end
```
A logger which records this property every `n_steps` can be constructed through 
```julia
my_logger = GeneralObservableLogger(my_observable, T, n_steps)
```
where `T = typeof(observation)` is the type of the return value for `my_observable`.
The logger's history can be accessed with `values(my_logger)`.
[`AverageObservableLogger`](@ref) is similar but records a running average rather than storing observations.

The [`TimeCorrelationLogger`](@ref) logger can be used to compute correlation functions of the form
```math
C(t) = \frac{\langle A_t \cdot B_0 \rangle}{\sqrt{\langle |A|^2 \rangle \langle |B|^2 \rangle}}
```
where *A* and *B* are scalar or vector centered observables and the brackets are ensemble averages.
This includes the computations of autocorrelation functions, which can be used to gather insight into the dynamical properties of the system, for instance using Green-Kubo formulas, or the statistical properties of a sampling method.

Let's look at a simple example, computing the velocity autocorrelation function for a simple system consisting of diatomic molecules defined by [`HarmonicBond`](@ref) potentials between pairs of atoms, and an additional [`SoftSphere`](@ref) potential between all pairs of atoms.
Let's start by defining the system.
```julia
n_atoms = 400
atom_mass = 10.0u"u"
atoms = [Atom(mass=atom_mass, σ=0.2u"nm", ϵ=0.2u"kJ * mol^-1") for i in 1:n_atoms]

# Initialization
boundary = CubicBoundary(6.0u"nm")
coords = place_diatomics(n_atoms ÷ 2, boundary, 0.2u"nm"; min_dist=0.2u"nm")

temp = 50.0u"K"
velocities = [velocity(atom_mass, temp) .* 0.01 for i in 1:n_atoms]

# Interaction potentials
pairwise_inters = (SoftSphere(nl_only=true, cutoff=DistanceCutoff(0.6u"nm")),)

bonds = [HarmonicBond(k=10000u"kJ * mol^-1 * nm^-2", r0=0.2u"nm") for i in 1:(n_atoms ÷ 2)]
specific_inter_lists = (InteractionList2Atoms(
    collect(1:2:n_atoms),
    collect(2:2:n_atoms),
    bonds,
),)

# Define system
nf = DistanceNeighborFinder(dist_cutoff=0.6u"nm", nb_matrix=trues(n_atoms, n_atoms))

sys = System(
    atoms=atoms,
    coords=coords,
    velocities=velocities,
    boundary=boundary,
    neighbor_finder=nf,
    pairwise_inters=pairwise_inters,
    specific_inter_lists=specific_inter_lists,
)
```

We leave the loggers empty until we thermalize the system using Langevin dynamics.
```julia
simulator = LangevinSplitting(
    dt=0.002u"ps",
    temperature=temp,
    friction=10.0u"u* ps^-1",
    splitting="BAOAB",
)
simulate!(sys, simulator, 10_000)
@show temperature(sys)
```
```console
temperature(sys) = 48.76795299825687 K
```
Good.
Next we define our correlation logger, add it to the system's loggers and run a long simulation.
Note that we need to redeclare the system when adding a logger.
```julia
# Velocity observable
# args and kwargs because more complex observables may require neighbors and parallelism
V(s::System, args...; kwargs...) = s.velocities
V_Type = eltype(sys.velocities)
logger = TimeCorrelationLogger(V, V, V_Type, V_Type, n_atoms, 1_000)

sys = System(
    atoms=atoms,
    coords=sys.coords,
    velocities=sys.velocities,
    boundary=boundary,
    neighbor_finder=nf,
    pairwise_inters=pairwise_inters,
    specific_inter_lists=specific_inter_lists,
    loggers=(velocity_autocorrelation=logger,)
)
simulate!(sys, simulator, 100_000)
```

Check the output:
```julia
show(sys.loggers)
```
```console
(velocity_autocorrelation = AutoCorrelationLogger with n_correlation 1000 and 100001 samples collected for observable V,)
```
Note we also could have used the convenience function [`AutoCorrelationLogger`](@ref) to define our logger since the two observables we are correlating are the same.
```julia
using Plots, UnitfulRecipes

t_range = (0:999) * u"ps"
plot(
    t_range,
    values(sys.loggers.velocity_autocorrelation),
    xlabel="time",
    ylabel="correlation",
    label="C(t)",
)
```
![Velocity Autocorrelations](images/velocity_autocorrelations.png)\
As expected, the velocities are highly correlated at small time offsets and the correlation decays rapidly.
The oscillatory behavior is due to the contribution of the harmonic bond interactions.

## Analysis

Molly contains some tools for analysing the results of simulations.
The available analysis functions are:
- [`visualize`](@ref)
- [`rdf`](@ref)
- [`distances`](@ref)
- [`displacements`](@ref)
- [`velocity_autocorr`](@ref)
- [`rmsd`](@ref)
- [`radius_gyration`](@ref)

Julia is a language well-suited to implementing all kinds of analysis for molecular simulations.<|MERGE_RESOLUTION|>--- conflicted
+++ resolved
@@ -369,24 +369,16 @@
 ## Monte-Carlo sampling
 
 Molly has the [`MetropolisMonteCarlo`](@ref) simulator to carry out Monte-Carlo sampling with Metropolis selection rates.
-<<<<<<< HEAD
-For example to perform simulated annealing on charged particles to form a crystal lattice:
-=======
 For example, to perform simulated annealing on charged particles to form a crystal lattice:
->>>>>>> e8cf7131
 ```julia
 n_atoms = 100
 atoms = [Atom(mass=10.0u"u", charge=1.0) for i in 1:n_atoms]
-boundary = RectangularBoundary(4.0u"nm", 4.0u"nm")
+boundary = RectangularBoundary(4.0u"nm")
 
 coords = place_atoms(n_atoms, boundary; min_dist=0.2u"nm")
 pairwise_inters = (Coulomb(),)
 
-<<<<<<< HEAD
-temp_vals = [1198.0, 798.0, 398.0, 198.0, 98.0, 8.0]u"K"
-=======
 temperatures = [1198.0, 798.0, 398.0, 198.0, 98.0, 8.0]u"K"
->>>>>>> e8cf7131
 sys = System(
     atoms=atoms,
     pairwise_inters=pairwise_inters,
@@ -394,30 +386,18 @@
     boundary=boundary,
     loggers=(
         coords=CoordinateLogger(n_atoms, dims=n_dimensions(boundary)),
-<<<<<<< HEAD
-        mclogger=MonteCarloLogger(),
-=======
         montecarlo=MonteCarloLogger(),
->>>>>>> e8cf7131
     ),
 )
 
 trial_args = Dict(:shift_size => 0.1u"nm")
 for t in temperatures
     sim = MetropolisMonteCarlo(; 
-<<<<<<< HEAD
-            temperature=t,
-            trial_moves=random_uniform_translation!,
-            trial_args=trial_args,
-        )
-    
-=======
         temperature=t,
         trial_moves=random_uniform_translation!,
         trial_args=trial_args,
     )
 
->>>>>>> e8cf7131
     simulate!(sys, sim, 10_000)
 end
 
@@ -426,16 +406,11 @@
 
 visualize(sys.loggers.coords, boundary, "sim_montecarlo.gif")
 ```
-<<<<<<< HEAD
-![Monte-Carlo Simulated Annealing](images/sim_annealing_montecarlo.gif)
+![Monte-Carlo simulation](images/sim_montecarlo.gif)
+
 `trial_moves` should be a function that takes a [`System`](@ref) as its argument and optional keyword arguments `trial_args`.
 It should modify the coordinates as appropriate, accounting for any boundary conditions.
 [`random_uniform_translation!`](@ref) and [`random_normal_translation!`](@ref) are provided as common trial move functions.
-=======
-![Monte-Carlo simulation](images/sim_montecarlo.gif)
-
-The functions [`random_uniform_translation!`](@ref) and [`random_normal_translation!`](@ref) allow generation of trial moves, or a function can be provided by the user.
->>>>>>> e8cf7131
 
 ## Agent-based modelling
 
@@ -941,21 +916,12 @@
 ```
 Then define the function that carries out the exchange, [`remd_exchange!`](@ref):
 ```julia
-<<<<<<< HEAD
-function my_exchange_fun!(sys::ReplicaSystem,
-                        sim::MyREMDSimulator,
-                        n::Integer,
-                        m::Integer;
-                        n_threads::Int=Threads.nthreads(),
-                        rng=Random.GLOBAL_RNG)
-=======
 function Molly.remd_exchange!(sys::ReplicaSystem,
                               sim::MyREMDSimulator,
                               n::Integer,
                               m::Integer;
-                              n_threads::Int=Threads.nthreads(),
+                              n_threads::Integer=Threads.nthreads(),
                               rng=Random.GLOBAL_RNG)
->>>>>>> e8cf7131
     # Attempt to exchange the replicas with index n and m
     # First define Δ for the REMD scheme
     make_exchange = Δ <= 0 || rand(rng) < exp(-Δ) # Example of Metropolis acceptance rate
@@ -983,20 +949,11 @@
 Then, define a method for the [`simulate!`](@ref) function to perform the parallel simulation.
 This does any initial setup such as assigning velocities then uses [`simulate_remd!`](@ref) to run the simulation:
 ```julia
-<<<<<<< HEAD
-function simulate!(sys::ReplicaSystem,
-                    sim::MyREMDSimulator,
-                    n_steps::Integer;
-                    rng=Random.GLOBAL_RNG,
-                    n_threads::Integer=Threads.nthreads())
-
-=======
-function Molly.simulate!(sys::ReplicaSystem{D, G, T},
+function Molly.simulate!(sys::ReplicaSystem,
                          sim::MyREMDSimulator,
                          n_steps::Integer;
                          rng=Random.GLOBAL_RNG,
-                         n_threads::Integer=Threads.nthreads()) where {D, G, T}
->>>>>>> e8cf7131
+                         n_threads::Integer=Threads.nthreads())
     # Do any initial setup if necessary
 
     simulate_remd!(sys, sim, n_steps; rng=rng, n_threads=n_threads)
