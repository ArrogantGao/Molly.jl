--- conflicted
+++ resolved
@@ -1,14 +1,11 @@
 module Molly
 
-<<<<<<< HEAD
-using Atomix
-=======
 using Reexport
 @reexport using AtomsBase
 @reexport using StaticArrays
 @reexport using Unitful
 
->>>>>>> 588e4637
+using Atomix
 import BioStructures # Imported to avoid clashing names
 using CellListMap
 using ChainRulesCore
