--- conflicted
+++ resolved
@@ -615,26 +615,7 @@
 AtomsBase.boundary_conditions(::Union{System{3}, ReplicaSystem{3}}) = SVector(Periodic(), Periodic(), Periodic())
 AtomsBase.boundary_conditions(::Union{System{2}, ReplicaSystem{2}}) = SVector(Periodic(), Periodic())
 
-<<<<<<< HEAD
-AtomsBase.bounding_box(s::System) = bounding_box(s.boundary)
-=======
-edges_to_box(bs::SVector{3}, z) = SVector{3}([
-    SVector(bs[1], z    , z    ),
-    SVector(z    , bs[2], z    ),
-    SVector(z    , z    , bs[3]),
-])
-edges_to_box(bs::SVector{2}, z) = SVector{2}([
-    SVector(bs[1], z    ),
-    SVector(z    , bs[2]),
-])
-
-function AtomsBase.bounding_box(s::Union{System, ReplicaSystem})
-    bs = s.boundary.side_lengths
-    z = zero(bs[1])
-    bb = edges_to_box(bs, z)
-    return unit(z) == NoUnits ? (bb)u"nm" : bb # Assume nm without other information
-end
->>>>>>> 3251cfdd
+AtomsBase.bounding_box(s::Union{System, ReplicaSystem}) = bounding_box(s.boundary)
 
 function Base.show(io::IO, s::System)
     print(io, "System with ", length(s), " atoms, boundary ", s.boundary)
