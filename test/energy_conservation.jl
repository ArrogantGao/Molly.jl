--- conflicted
+++ resolved
@@ -26,17 +26,10 @@
                 pairwise_inters=(lj_potential,),
                 coords=place_atoms(n_atoms, boundary, 0.6u"nm"),
                 velocities=[velocity(atom_mass, temp) for i in 1:n_atoms],
-<<<<<<< HEAD
                 boundary=boundary,
-                loggers=Dict(
-                    "coords" => CoordinateLogger(100),
-                    "energy" => TotalEnergyLogger(100),
-=======
-                box_size=box_size,
                 loggers=(
-                    coords = CoordinateLogger(100),
-                    energy = TotalEnergyLogger(100),
->>>>>>> cb8b3872
+                    coords=CoordinateLogger(100),
+                    energy=TotalEnergyLogger(100),
                 ),
             )
 
